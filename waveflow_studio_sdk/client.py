--- conflicted
+++ resolved
@@ -1,1042 +1,1038 @@
-import requests
-import json
-from typing import Optional, Dict, Any
-import uuid
-import os
-from typing import List
-
-class InvalidAPIKeyError(Exception):
-    """Raised when the API key is invalid."""
-    pass
-
-class WaveFlowStudio:
-    def __init__(self, api_key: str, base_url: str = "http://3.92.146.100:5000"):
-        """
-        Initialize SDK with API key and validate.
-        """
-        self.api_key = api_key
-        self.base_url = base_url.rstrip("/")
-        self._validate_api_key()
-        self.workflow_id = None
-
-    def _validate_api_key(self) -> str:
-        """
-        Validate API key with server and return user_id if valid.
-        """
-        url = f"{self.base_url}/user"
-        headers = {"Authorization": f"Bearer {self.api_key}"}
-
-        try:
-            response = requests.get(url, headers=headers)
-            res = response.json()
-            if res.get("status_code") == 200:
-                user_id = res.get("content").get("valid")
-                if not user_id:
-                    raise InvalidAPIKeyError("API key not associated with any user.")
-                return 
-            elif response.status_code == 401:
-                raise InvalidAPIKeyError("Invalid API key provided.")
-            else:
-                raise Exception(f"Unexpected error: {response.status_code} - {response.text}")
-        except requests.RequestException as e:
-            raise Exception(f"[ERROR] API validation failed: {e}")
-
-
-    def create_workflow(self, json_file_path: str) -> Dict[str, Any]:
-        """
-        Create workflow by uploading JSON file.
-        The server infers user_id from API key, so it is not sent explicitly.
-        """
-        url = f"{self.base_url}/workflow-config"
-        headers = {"Authorization": f"Bearer {self.api_key}"}
-
-        try:
-            with open(json_file_path, 'r') as file:
-                json_data = json.load(file)
-                # print("file_content",json_data)
-
-            body = {
-                "agents_data" : json_data
-            }
-            response = requests.post(url, headers=headers, json = body)
-            
-            resp_json = response.json()
-            # print("this is response :",resp_json)
-            if resp_json.get("workflow_id"):
-                self.workflow_id = resp_json["workflow_id"]
-            return resp_json
-        except Exception as e:
-            # print(str(e))
-            return {"error": str(e)}
-
-    def read_workflows(self, user_id: str) -> Dict[str, Any]:
-        """
-        Fetch all workflows for a given user ID.
-
-        Parameters:
-            user_id (str): The user ID (typically the user's email).
-
-        Returns:
-            Dict[str, Any]: The list of workflows or an error message.
-        """
-        url = f"{self.base_url}/read-workflows"
-        headers = {"Authorization": f"Bearer {self.api_key}"}
-        params = {"user_id": user_id}
-
-        try:
-            response = requests.get(url, headers=headers, params=params)
-            data = response.json()
-
-            if response.status_code == 200:
-                return data
-            else:
-                return {
-                    "error": f"Failed with status {response.status_code}",
-                    "response": data
-                }
-
-        except Exception as e:
-            return {"error": str(e)}
-
-    def chat(self, query: str, context: Optional[str] = None) -> Dict[str, Any]:
-        """
-        Chat with the workflow.
-        Requires workflow_id to be set (from create_workflow).
-        """
-        if not self.workflow_id:
-            return {"error": "Workflow not created. Call create_workflow first."}
-
-        url = f"{self.base_url}/workflow-run-chat-pdf-sdk"
-        headers = {"Authorization": f"Bearer {self.api_key}"}
-        data = {
-            "workflow_id": self.workflow_id,
-            "query": query,
-            "context": context or ""
-        }
-
-        try:
-            response = requests.post(url, headers=headers, json=data)
-            data = response.json()
-            # print(data)
-            return {"answer": data.get("final_answer"), "conversation":data.get("conversation"), "citation": data.get("citation")}
-        except Exception as e:
-            return {"error": str(e)}
-        
-    def get_history(self):
-        url = f"{self.base_url}/get-session-history"
-        headers = {"Authorization": f"Bearer {self.api_key}"}
-        data = {
-            "session_id": self.workflow_id,
-        }
-
-        try:
-            response = requests.post(url, headers=headers, json=data)
-            data = response.json()
-            # print(data)
-            return data
-        except Exception as e:
-            return {"error": str(e)}
-
-    def enhance_prompt(self, prompt: str, session_id: Optional[str] = None) -> Dict[str, Any]:
-        """
-        Call the /enhance_prompt endpoint to enhance a user-provided prompt.
-
-        Parameters:
-            prompt (str): The text prompt to enhance.
-            session_id (str, optional): Optional session ID. If not provided, server can generate one.
-
-        Returns:
-            Dict[str, Any]: Dictionary containing 'original_prompt' and 'enhanced_prompt'.
-        """
-        url = f"{self.base_url}/enhance_prompt"
-        headers = {
-            "Authorization": f"Bearer {self.api_key}",
-            "Content-Type": "application/json"
-        }
-
-        if not session_id:
-            session_id = str(uuid.uuid4())  # generate new session ID if not provided
-
-        headers["Sessionid"] = session_id
-
-        body = {"prompt": prompt}
-
-        try:
-            response = requests.post(url, headers=headers, json=body)
-            data = response.json()
-
-            if response.status_code != 200:
-                return {"error": data.get("error", "Unknown error occurred")}
-            data["session_id"]=session_id
-            return data
-
-        except Exception as e:
-            return {"error": str(e)}
-
-
-    def create_agent(self, session_id: str) -> dict:
-        """
-        Create agents for a given workflow session.
-
-        Args:
-            session_id (str): The session ID of the workflow.
-
-        Returns:
-            dict: A dictionary containing the created agents and workflow name.
-        """
-        url = f"{self.base_url}/create_agent"
-        headers = {"Authorization": f"Bearer {self.api_key}"}
-        payload = {"session_id": session_id}
-
-        try:
-            response = requests.post(url, headers=headers, json=payload)
-            return response.json()
-        except Exception as e:
-            return {"error": str(e)}
-
-    def get_together_models(self) -> list:
-        """
-        Fetch available models from the Together API.
-
-        Returns:
-            list: List of model IDs.
-        """
-        url = f"{self.base_url}/get-together-models"
-        headers = {"Authorization": f"Bearer {self.api_key}"}
-
-        try:
-            response = requests.get(url, headers=headers)
-            if response.status_code == 200:
-                return response.json()
-            else:
-                return {"error": f"Failed to fetch models: {response.status_code}"}
-        except Exception as e:
-            return {"error": str(e)}
-
-
-    def surprise_me(self, session_id: Optional[str] = None) -> Dict[str, Any]:
-        """
-        Fetch a surprise prompt from the backend.
-
-        If session_id is not provided, a new one is auto-generated.
-        """
-        url = f"{self.base_url}/surprise_me"
-
-        if not session_id:
-            session_id = str(uuid.uuid4())
-
-        headers = {
-            "Authorization": f"Bearer {self.api_key}",
-            "Sessionid": session_id
-        }
-
-        try:
-            response = requests.get(url, headers=headers)
-            response.raise_for_status()
-            return response.json()
-        except requests.exceptions.RequestException as e:
-            return {"error": "Failed to fetch models", "details": str(e)}
-
-  
-    def assign_roles(self, prompt: str):
-        """
-        Creates agents and assigns roles based on the given prompt.
-
-        Args:
-            prompt (str): The user prompt describing what agents/tools to create.
-
-        Returns:
-            dict: Details about created agents, tools, and session info.
-        """
-        url = f"{self.base_url}/assign_roles"
-        headers = {
-            "Authorization": f"Bearer {self.api_key}",
-            "Content-Type": "application/json"
-        }
-        payload = {"prompt": prompt}
-        list_ = self.get_models()
-
-        if len(list_["models"])==0:
-            return {"error": "No model is added, Please do add one model", "details": "use WaveFlowStudio.set_model() to create one"}
-
-        try:
-            response = requests.post(url, headers=headers, json=payload)
-            response.raise_for_status()
-            return response.json()
-        except requests.exceptions.RequestException as e:
-            return {"error": "Failed to assign roles", "details": str(e)}
-
-
-
-    def get_tools(self):
-        """
-        Fetch all tools for the authenticated user.
-        Matches the current /get_tools FastAPI endpoint behavior.
-        """
-        try:
-            url = f"{self.base_url}/get_tools"
-            headers = {
-                "Authorization": f"Bearer {self.api_key}"
-            }
-
-            response = requests.get(url, headers=headers)
-            response.raise_for_status()
-
-            # Return raw JSON as provided by your backend
-            return response.json()
-
-        except requests.exceptions.HTTPError as http_err:
-            return {
-                "error": "HTTP error occurred",
-                "details": str(http_err),
-                "status_code": response.status_code if 'response' in locals() else None
-            }
-        except Exception as e:
-            return {"error": "Failed to fetch tools", "details": str(e)}
-
-    def get_groq_models(self):
-
-        """
-        Fetches the list of available Groq models from the backend.
-
-        Returns:
-            dict: A list of Groq model IDs or an error message.
-        """
-        url = f"{self.base_url}/get-groq-models"
-        headers = {
-            "Authorization": f"Bearer {self.api_key}",
-            "Content-Type": "application/json"
-        }
-
-        try:
-            response = requests.get(url, headers=headers)
-            response.raise_for_status()
-            return response.json()
-        except requests.exceptions.RequestException as e:
-            return {
-                "error": "Failed to fetch Groq models",
-                "details": str(e)
-            }
-
-    def get_gemini_models(self):
-        """
-        Fetches the list of available Gemini models from the backend.
-
-        Returns:
-            dict: A list of Gemini model names or an error message.
-        """
-        url = f"{self.base_url}/get-gemini-models"
-        headers = {
-            "Authorization": f"Bearer {self.api_key}",
-            "Content-Type": "application/json"
-        }
-
-        try:
-            response = requests.get(url, headers=headers)
-            response.raise_for_status()
-            return response.json()
-        except requests.exceptions.RequestException as e:
-            return {
-                "error": "Failed to fetch Gemini models",
-                "details": str(e)
-            }
-
-    def get_openai_models(self):
-        """
-        Fetches the list of available OpenAI models from the backend.
-
-        Returns:
-            dict: A list of OpenAI model names or an error message.
-        """
-        url = f"{self.base_url}/get-openai-models"
-        headers = {
-            "Authorization": f"Bearer {self.api_key}",
-            "Content-Type": "application/json"
-        }
-
-        try:
-            response = requests.get(url, headers=headers)
-            response.raise_for_status()
-            return response.json()
-        except requests.exceptions.RequestException as e:
-            return {
-                "error": "Failed to fetch OpenAI models",
-                "details": str(e)
-            }
-    def get_models_by_provider(self, provider: str):
-        """
-        Fetches model lists dynamically based on the selected provider.
-
-        Args:
-            provider (str): The model provider name. Must be one of:
-                            'groq', 'gemini', or 'openai'.
-
-        Returns:
-            dict | list: A list of model names or an error message.
-        """
-        provider = provider.lower()
-        endpoint_map = {
-            "groq": "get-groq-models",
-            "gemini": "get-gemini-models",
-            "openai": "get-openai-models"
-        }
-
-        if provider not in endpoint_map:
-            return {
-                "error": "Invalid provider",
-                "details": "Valid providers are: 'groq', 'gemini', 'openai'"
-            }
-
-        url = f"{self.base_url}/{endpoint_map[provider]}"
-        headers = {
-            "Authorization": f"Bearer {self.api_key}",
-            "Content-Type": "application/json"
-        }
-
-        try:
-            response = requests.get(url, headers=headers)
-            response.raise_for_status()
-            return {
-                "provider": provider,
-                "models": response.json()
-            }
-        except requests.exceptions.RequestException as e:
-            return {
-                "error": f"Failed to fetch {provider} models",
-                "details": str(e)
-            }
-
-
-    def get_enums_by_app(self, enum_name: str):
-        """
-        Fetches available enums (functions) for a given app/toolkit.
-
-        Args:
-            enum_name (str): The name of the app/toolkit (e.g., 'slack', 'notion', 'github').
-
-        Returns:
-            dict: Enum list or error details.
-        """
-        url = f"{self.base_url}/get-enums-by-app"
-        headers = {
-            "Authorization": f"Bearer {self.api_key}",
-            "Content-Type": "application/json"
-        }
-        payload = {"enum": enum_name}
-
-        try:
-            response = requests.post(url, headers=headers, json=payload)
-            response.raise_for_status()
-            return response.json()
-        except requests.exceptions.RequestException as e:
-            return {
-                "error": "Failed to fetch enums by app",
-                "details": str(e)
-            }
-        
-    def get_user_summary(self):
-        """
-        Fetches the user's summary (workflows, models, tools) from the backend.
-
-        Returns:
-            dict: Summary data or error details.
-        """
-        url = f"{self.base_url}/get-user-summary"
-        headers = {
-            "Authorization": f"Bearer {self.api_key}",
-            "Content-Type": "application/json"
-        }
-
-        try:
-            response = requests.get(url, headers=headers)
-            response.raise_for_status()
-            return response.json()
-        except requests.exceptions.RequestException as e:
-            return {
-                "error": "Failed to fetch user summary",
-                "details": str(e)
-            }
-<<<<<<< HEAD
-
-    def get_session_data(self) -> Dict[str, Any]:
-        """
-        Fetch all session summaries for the authenticated user.
-
-        Returns:
-            Dict[str, Any]: A dictionary containing all session summaries or an error message.
-        """
-        url = f"{self.base_url}/session_data"
-        headers = {"Authorization": f"Bearer {self.api_key}"}
-
-        try:
-            response = requests.get(url, headers=headers)
-            if response.status_code == 200:
-                return response.json()
-            else:
-                return {
-                    "error": f"Failed with status {response.status_code}",
-                    "response": response.text
-                }
-        except Exception as e:
-            return {"error": str(e)}
-
-    def get_session_history(self, session_id: str) -> Dict[str, Any]:
-        """
-        Retrieve chat history for a specific session.
-
-        Args:
-            session_id (str): The session ID whose chat history should be fetched.
-
-        Returns:
-            Dict[str, Any]: Chat history or an error message.
-        """
-        url = f"{self.base_url}/get-session-history"
-        headers = {"Authorization": f"Bearer {self.api_key}"}
-        payload = {"session_id": session_id}
-
-        try:
-            response = requests.post(url, headers=headers, json=payload)
-            if response.status_code == 200:
-                return response.json()
-            else:
-                return {
-                    "error": f"Failed with status {response.status_code}",
-                    "response": response.text
-                }
-        except Exception as e:
-            return {"error": str(e)}
-
-=======
-    def save_workflow(
-        self,
-        flowname: str,
-        workflow_type: str,
-        flow_desc: str,
-        session_id: Optional[str] = None
-    ) -> Dict[str, Any]:
-        """
-        Save the current workflow to the user's account.
-
-        Args:
-            flowname (str): Name of the workflow to save.
-            workflow_type (str): Type/category of the workflow (e.g., 'AI Agent').
-            flow_desc (str): Short description of the workflow.
-            session_id (Optional[str]): The session/workflow ID to save. 
-                                        If not provided, uses the internally stored workflow_id.
-
-        Returns:
-            Dict[str, Any]: Server response with message or error details.
-        """
-        url = f"{self.base_url}/save"
-
-        # ✅ Use stored workflow_id if not explicitly passed
-        sid = session_id or self.workflow_id
-        if not sid:
-            return {"error": "No session_id found. Please create or run a workflow first."}
-
-        # Headers
-        headers = {
-            "Authorization": f"Bearer {self.api_key}",
-            "Sessionid": sid
-        }
-
-        # Payload
-        payload = {
-            "flowname": flowname,
-            "workflow_type": workflow_type,
-            "flowDesc": flow_desc
-        }
-
-        try:
-            response = requests.post(url, headers=headers, json=payload)
-            data = response.json()
-
-            # Optional: Update stored workflow_id if backend returns new session
-            if "session_id" in data:
-                self.workflow_id = data["session_id"]
-
-            return data
-        except requests.RequestException as e:
-            return {"error": f"Request failed: {str(e)}"}
-        except Exception as e:
-            return {"error": str(e)}
-
-
-    def run_workflow(
-        self,
-        agents: list,
-        file_name: str = "agents",
-        aichat_option: str = "Conversationalai",
-        session_id: Optional[str] = None
-    ) -> Dict[str, Any]:
-        """
-        Run the workflow to generate a sequence of agents.
-
-        Args:
-            agents (list): List of agent IDs or agent configurations.
-            file_name (str): File or collection name (default: "agents").
-            aichat_option (str): Type of AI chat mode (default: "Conversationalai").
-            session_id (Optional[str]): The current session ID.
-
-        Returns:
-            Dict[str, Any]: API response containing message and sequence data.
-        """
-        url = f"{self.base_url}/run"
-        sid = session_id or self.workflow_id
-        if not sid:
-            return {"error": "No session_id found. Create a workflow first."}
-
-        headers = {
-            "Authorization": f"Bearer {self.api_key}",
-            "Sessionid": sid
-        }
-
-        payload = {
-            "agents": agents,
-            # "file_name": file_name,
-            "aichatOption": aichat_option
-        }
-
-        try:
-            response = requests.post(url, headers=headers, json=payload)
-            data = response.json()
-
-            # Optionally update workflow_id if backend returns new one
-            if "session_id" in data:
-                self.workflow_id = data["session_id"]
-
-            return data
-        except requests.RequestException as e:
-            return {"error": f"Request failed: {str(e)}"}
-        except Exception as e:
-            return {"error": str(e)}
-        
-    def delete_workflow(self, session_id: str) -> Dict[str, Any]:
-        """
-        Delete a workflow and its associated history by session ID.
-
-        Args:
-            session_id (str): The unique session ID of the workflow to delete.
-
-        Returns:
-            Dict[str, Any]: Response from the backend confirming deletion or error.
-        """
-        if not session_id:
-            return {"error": "Session ID is required to delete a workflow."}
-
-        url = f"{self.base_url}/delete-workflow/{session_id}"
-        headers = {"Authorization": f"Bearer {self.api_key}"}
-
-        try:
-            response = requests.delete(url, headers=headers)
-            data = response.json()
-            if response.status_code == 200:
-                # Optionally clear workflow_id if deleted
-                if self.workflow_id == session_id:
-                    self.workflow_id = None
-                return {"message": data.get("message", "Workflow deleted successfully")}
-            else:
-                return {"error": data.get("error", "Unknown error occurred")}
-        except requests.RequestException as e:
-            return {"error": f"Request failed: {str(e)}"}
-        except Exception as e:
-            return {"error": str(e)}
-
-
-    def set_model(self, client: str, model_api_key: str, model_name: str, base_url: str, date: str, description: Optional[str] = None) -> Dict[str, Any]:
-        """
-        Saves model details to the server.
-
-        Args:
-            client (str): The client name (e.g., "groq", "openai").
-            model_api_key (str): The API key for the model's service.
-            model_name (str): The specific name of the model.
-            base_url (str): The base URL for the model's API endpoint.
-            date (str): The date of setting the model, as a string.
-            description (Optional[str], optional): An optional description for the model. Defaults to None.
-
-        Returns:
-            Dict[str, Any]: The JSON response from the server, indicating success or failure.
-        """
-        url = f"{self.base_url}/set_model"
-        headers = {"Authorization": f"Bearer {self.api_key}"}
-
-        payload = {
-            "client": client,
-            "api_key": model_api_key,
-            "model_name": model_name,
-            "base_url": base_url,
-            "date": date,
-            "description": description or ""
-        }
-
-        try:
-            response = requests.post(url, headers=headers, json=payload)
-            response.raise_for_status()  # Raise an exception for bad status codes (4xx or 5xx)
-            return response.json()
-        except requests.exceptions.HTTPError as http_err:
-            return {"error": f"HTTP error occurred: {http_err}", "details": response.text}
-        except Exception as e:
-            return {"error": f"An unexpected error occurred: {str(e)}"}
-    
-    
-    def reset_workflow(self, session_id: str):
-        """
-        Resets the workflow state on the server for a specific session.
-
-        Args:
-            session_id (str): The identifier for the user session whose
-                              workflow should be reset.
-
-        Returns:
-            dict: The JSON response from the server.
-        """
-        # The endpoint URL
-        url = f"{self.base_url}/reset"
-
-        # Headers including standard auth and the custom Sessionid
-        headers = {
-            "Authorization": f"Bearer {self.api_key}",
-            "Sessionid": session_id
-        }
-
-        try:
-            # Make the GET request
-            response = requests.get(url, headers=headers)
-            
-            # Check for HTTP errors (e.g., 4xx or 5xx responses)
-            response.raise_for_status()
-
-            return response.json()
-
-        except requests.exceptions.HTTPError as http_err:
-            # Handle specific HTTP errors
-            return {
-                "error": "HTTP error occurred",
-                "status_code": response.status_code,
-                "details": str(http_err),
-                "response_text": response.text
-            }
-        except requests.exceptions.RequestException as req_err:
-            # Handle other network-related errors
-            return {"error": "Request failed", "details": str(req_err)}
-    
-    
-    
-    def get_agents(self) -> Dict[str, Any]:
-        """
-        Retrieves the list of agents and workflow name from the server.
-
-        Returns:
-            Dict[str, Any]: A JSON object containing 'agents' and 'workflow_name',
-                            or an error message if the request fails.
-        """
-        url = f"{self.base_url}/get-agents"
-        headers = {
-            "Authorization": f"Bearer {self.api_key}"
-        }
-
-        try:
-            response = requests.get(url, headers=headers)
-            response.raise_for_status()
-            return response.json()
-
-        except requests.exceptions.HTTPError as http_err:
-            return {"error": f"HTTP error occurred: {http_err}", "details": response.text}
-        except Exception as e:
-            return {"error": f"An unexpected error occurred: {str(e)}"}
-
-
-
-    def add_tool(self, token: str, name: str, description: str, file_path: str, secrets: list = None):
-        """
-        Uploads a Python tool file along with metadata and optional secrets.
-
-        Args:
-            token (str): Authorization token.
-            name (str): Tool name.
-            description (str): Tool description.
-            file_path (str): Path to the Python file (.py) to upload.
-            secrets (list): Optional list of dictionaries. Example:
-                            [{"key": "OPENAI_API_KEY", "value": "sk-xxxxx"}]
-        Returns:
-            dict: JSON response from the API.
-        """
-
-        url = f"{self.base_url}/add-tools"
-
-        headers = {
-            "Authorization": f"Bearer {token}"
-        }
-
-        # Form data
-        data = {
-            "name": name,
-            "description": description
-        }
-
-        # Add secrets if present
-        if secrets:
-            for i, secret in enumerate(secrets):
-                data[f"secrets[{i}][key]"] = secret["key"]
-                data[f"secrets[{i}][value]"] = secret["value"]
-
-        # Ensure file exists
-        if not os.path.exists(file_path):
-            raise FileNotFoundError(f"File not found at path: {file_path}")
-
-        files = {
-            "file": open(file_path, "rb")
-        }
-
-        try:
-            response = requests.post(url, headers=headers, data=data, files=files)
-            files["file"].close()
-        except Exception as e:
-            files["file"].close()
-            return {"error": f"Request failed: {str(e)}"}
-
-        try:
-            return response.json()
-        except Exception:
-            return {"error": "Invalid response format", "raw_text": response.text}
-    
-    
-    def delete_tool(self, tool_id: str):
-            """
-            Deletes a tool from the database using its unique ID.
-
-            Args:
-                tool_id (str): The unique identifier of the tool to be deleted.
-
-            Returns:
-                dict: The JSON response from the server.
-            """
-            # Construct the full URL for the DELETE request
-            url = f"{self.base_url}/delete-tool/{tool_id}"
-
-            # Set up the authorization header
-            headers = {
-                "Authorization": f"Bearer {self.api_key}"
-            }
-
-            try:
-                # Make the DELETE request
-                response = requests.delete(url, headers=headers)
-                
-                # Raise an exception for bad status codes (like 404, 500, etc.)
-                response.raise_for_status()
-
-                # Return the JSON body of the response
-                return response.json()
-
-            except requests.exceptions.HTTPError as http_err:
-                # Handle specific HTTP errors
-                return {
-                    "error": "HTTP error occurred",
-                    "status_code": response.status_code,
-                    "details": str(http_err),
-                    "response_text": response.text
-                }
-            except requests.exceptions.RequestException as req_err:
-                # Handle other request-related errors (e.g., connection error)
-                return {"error": "Request failed", "details": str(req_err)}
-    
-    
-    def extract_text(self, file_path: str):
-            """
-            Uploads a file (PDF, DOCX, or TXT) to extract its text content.
-
-            Args:
-                file_path (str): The local path to the file you want to upload.
-
-            Returns:
-                dict: The JSON response from the server, containing the extracted text
-                    or an error message.
-            """
-            # 1. Check if the file exists locally before trying to send it
-            if not os.path.exists(file_path):
-                return {"error": "File not found", "path": file_path}
-
-            # 2. Construct the full URL for the endpoint
-            url = f"{self.base_url}/extract-text"
-
-            # 3. Open the file in binary read mode and send the request
-            try:
-                with open(file_path, "rb") as f:
-                    # The 'files' dictionary key 'file' must match the FastAPI
-                    # parameter name: async def extract_text(file: UploadFile ...):
-                    files = {"file": (os.path.basename(file_path), f)}
-                    
-                    response = requests.post(url, files=files)
-                    
-                    # Raise an exception for bad responses (4xx or 5xx)
-                    response.raise_for_status()
-                    
-                    return response.json()
-                    
-            except requests.exceptions.HTTPError as http_err:
-                return {
-                    "error": "HTTP error occurred",
-                    "status_code": response.status_code,
-                    "details": str(http_err),
-                    "response_text": response.text
-                }
-            except requests.exceptions.RequestException as req_err:
-                return {"error": "Request failed", "details": str(req_err)}
-
-
-    def workflow_run_chat_pdf(self, session_id: str, query: str, filenames: Optional[List[str]] = None):
-            """
-            Runs the chat PDF workflow by sending a query for a specific session.
-
-            Args:
-                session_id (str): The active session ID for the workflow.
-                query (str): The user's question or prompt.
-                filenames (Optional[List[str]]): An optional list of filenames that are
-                                                part of the context for this query.
-
-            Returns:
-                dict: The JSON response from the server, containing the final answer.
-            """
-            url = f"{self.base_url}/workflow-run-chat-pdf"
-            
-            headers = {
-                "Authorization": f"Bearer {self.api_key}"
-            }
-            
-            # Prepare the form data payload
-            data = {
-                "session_id": session_id,
-                "query": query
-            }
-
-            # The backend expects 'filenames' as a single string.
-            # This SDK method conveniently accepts a Python list and joins it.
-            if filenames:
-                data["filenames"] = ",".join(filenames)
-                
-            try:
-                # Send data as form fields
-                response = requests.post(url, headers=headers, data=data)
-                response.raise_for_status()
-                return response.json()
-                
-            except requests.exceptions.HTTPError as http_err:
-                return {
-                    "error": "HTTP error occurred",
-                    "status_code": response.status_code,
-                    "details": str(http_err),
-                    "response_text": response.text
-                }
-            except requests.exceptions.RequestException as req_err:
-                return {"error": "Request failed", "details": str(req_err)}
-            
-    def get_apps(self):
-            """
-            Retrieves the list of available Composio apps (toolkits) from the server.
-
-            Returns:
-                dict: The JSON response from the server, which should be a list
-                    of app dictionaries on success.
-            """
-            url = f"{self.base_url}/apps"
-            
-            try:
-                # Make a simple GET request, no headers or data needed
-                response = requests.get(url)
-                
-                # Raise an exception for bad status codes (like 404, 500)
-                response.raise_for_status()
-                
-                # Return the parsed JSON response
-                return response.json()
-                
-            except requests.exceptions.HTTPError as http_err:
-                return {
-                    "error": "HTTP error occurred",
-                    "status_code": response.status_code,
-                    "details": str(http_err),
-                    "response_text": response.text
-                }
-            except requests.exceptions.RequestException as req_err:
-                # Handle other network-related errors
-                return {"error": "Request failed", "details": str(req_err)}
-            
-
-    def get_connections(self):
-            """
-            Retrieves the list of active connections for the authenticated user.
-
-            Returns:
-                dict: The JSON response from the server, containing a list of connections.
-            """
-            url = f"{self.base_url}/connections"
-            
-            # This endpoint requires authentication to identify the user.
-            headers = {
-                "Authorization": f"Bearer {self.api_key}"
-            }
-            
-            try:
-                response = requests.get(url, headers=headers)
-                response.raise_for_status()  # Raise an exception for bad status codes
-                return response.json()
-                
-            except requests.exceptions.HTTPError as http_err:
-                return {
-                    "error": "HTTP error occurred",
-                    "status_code": response.status_code,
-                    "details": str(http_err),
-                    "response_text": response.text
-                }
-            except requests.exceptions.RequestException as req_err:
-                return {"error": "Request failed", "details": str(req_err)}
-    
-    
-    
-    def initiate_connection(self, toolkit: str, credentials: Optional[Dict[str, str]] = None):
-            """
-            Initiates a connection for a given toolkit (app).
-
-            - If credentials are NOT provided, this may return a list of required fields.
-            - If credentials ARE provided, it attempts to create the connection.
-            - For OAuth apps, it may return a redirect URL.
-
-            Args:
-                toolkit (str): The slug of the toolkit to connect (e.g., 'github').
-                credentials (Optional[Dict[str, str]]): A dictionary of credentials
-                    (like API keys) if required by the toolkit for custom auth.
-
-            Returns:
-                dict: The JSON response from the server.
-            """
-            url = f"{self.base_url}/initiate-connection"
-            headers = {
-                "Authorization": f"Bearer {self.api_key}",
-                "Content-Type": "application/json"  # Important for sending JSON data
-            }
-            
-            # Prepare the JSON payload
-            payload = {
-                "toolkit": toolkit
-            }
-            if credentials:
-                payload["credentials"] = credentials
-                
-            try:
-                # The `json` parameter automatically serializes the payload
-                response = requests.post(url, headers=headers, json=payload)
-                response.raise_for_status()
-                return response.json()
-                
-            except requests.exceptions.HTTPError as http_err:
-                return {
-                    "error": "HTTP error occurred",
-                    "status_code": response.status_code,
-                    "details": str(http_err),
-                    "response_text": response.text
-                }
-            except requests.exceptions.RequestException as req_err:
-                return {"error": "Request failed", "details": str(req_err)}
->>>>>>> 424843cb
+import requests
+import json
+from typing import Optional, Dict, Any
+import uuid
+import os
+from typing import List
+
+class InvalidAPIKeyError(Exception):
+    """Raised when the API key is invalid."""
+    pass
+
+class WaveFlowStudio:
+    def __init__(self, api_key: str, base_url: str = "http://3.92.146.100:5000"):
+        """
+        Initialize SDK with API key and validate.
+        """
+        self.api_key = api_key
+        self.base_url = base_url.rstrip("/")
+        self._validate_api_key()
+        self.workflow_id = None
+
+    def _validate_api_key(self) -> str:
+        """
+        Validate API key with server and return user_id if valid.
+        """
+        url = f"{self.base_url}/user"
+        headers = {"Authorization": f"Bearer {self.api_key}"}
+
+        try:
+            response = requests.get(url, headers=headers)
+            res = response.json()
+            if res.get("status_code") == 200:
+                user_id = res.get("content").get("valid")
+                if not user_id:
+                    raise InvalidAPIKeyError("API key not associated with any user.")
+                return 
+            elif response.status_code == 401:
+                raise InvalidAPIKeyError("Invalid API key provided.")
+            else:
+                raise Exception(f"Unexpected error: {response.status_code} - {response.text}")
+        except requests.RequestException as e:
+            raise Exception(f"[ERROR] API validation failed: {e}")
+
+
+    def create_workflow(self, json_file_path: str) -> Dict[str, Any]:
+        """
+        Create workflow by uploading JSON file.
+        The server infers user_id from API key, so it is not sent explicitly.
+        """
+        url = f"{self.base_url}/workflow-config"
+        headers = {"Authorization": f"Bearer {self.api_key}"}
+
+        try:
+            with open(json_file_path, 'r') as file:
+                json_data = json.load(file)
+                # print("file_content",json_data)
+
+            body = {
+                "agents_data" : json_data
+            }
+            response = requests.post(url, headers=headers, json = body)
+            
+            resp_json = response.json()
+            # print("this is response :",resp_json)
+            if resp_json.get("workflow_id"):
+                self.workflow_id = resp_json["workflow_id"]
+            return resp_json
+        except Exception as e:
+            # print(str(e))
+            return {"error": str(e)}
+
+    def read_workflows(self, user_id: str) -> Dict[str, Any]:
+        """
+        Fetch all workflows for a given user ID.
+
+        Parameters:
+            user_id (str): The user ID (typically the user's email).
+
+        Returns:
+            Dict[str, Any]: The list of workflows or an error message.
+        """
+        url = f"{self.base_url}/read-workflows"
+        headers = {"Authorization": f"Bearer {self.api_key}"}
+        params = {"user_id": user_id}
+
+        try:
+            response = requests.get(url, headers=headers, params=params)
+            data = response.json()
+
+            if response.status_code == 200:
+                return data
+            else:
+                return {
+                    "error": f"Failed with status {response.status_code}",
+                    "response": data
+                }
+
+        except Exception as e:
+            return {"error": str(e)}
+
+    def chat(self, query: str, context: Optional[str] = None) -> Dict[str, Any]:
+        """
+        Chat with the workflow.
+        Requires workflow_id to be set (from create_workflow).
+        """
+        if not self.workflow_id:
+            return {"error": "Workflow not created. Call create_workflow first."}
+
+        url = f"{self.base_url}/workflow-run-chat-pdf-sdk"
+        headers = {"Authorization": f"Bearer {self.api_key}"}
+        data = {
+            "workflow_id": self.workflow_id,
+            "query": query,
+            "context": context or ""
+        }
+
+        try:
+            response = requests.post(url, headers=headers, json=data)
+            data = response.json()
+            # print(data)
+            return {"answer": data.get("final_answer"), "conversation":data.get("conversation"), "citation": data.get("citation")}
+        except Exception as e:
+            return {"error": str(e)}
+        
+    def get_history(self):
+        url = f"{self.base_url}/get-session-history"
+        headers = {"Authorization": f"Bearer {self.api_key}"}
+        data = {
+            "session_id": self.workflow_id,
+        }
+
+        try:
+            response = requests.post(url, headers=headers, json=data)
+            data = response.json()
+            # print(data)
+            return data
+        except Exception as e:
+            return {"error": str(e)}
+
+    def enhance_prompt(self, prompt: str, session_id: Optional[str] = None) -> Dict[str, Any]:
+        """
+        Call the /enhance_prompt endpoint to enhance a user-provided prompt.
+
+        Parameters:
+            prompt (str): The text prompt to enhance.
+            session_id (str, optional): Optional session ID. If not provided, server can generate one.
+
+        Returns:
+            Dict[str, Any]: Dictionary containing 'original_prompt' and 'enhanced_prompt'.
+        """
+        url = f"{self.base_url}/enhance_prompt"
+        headers = {
+            "Authorization": f"Bearer {self.api_key}",
+            "Content-Type": "application/json"
+        }
+
+        if not session_id:
+            session_id = str(uuid.uuid4())  # generate new session ID if not provided
+
+        headers["Sessionid"] = session_id
+
+        body = {"prompt": prompt}
+
+        try:
+            response = requests.post(url, headers=headers, json=body)
+            data = response.json()
+
+            if response.status_code != 200:
+                return {"error": data.get("error", "Unknown error occurred")}
+            data["session_id"]=session_id
+            return data
+
+        except Exception as e:
+            return {"error": str(e)}
+
+
+    def create_agent(self, session_id: str) -> dict:
+        """
+        Create agents for a given workflow session.
+
+        Args:
+            session_id (str): The session ID of the workflow.
+
+        Returns:
+            dict: A dictionary containing the created agents and workflow name.
+        """
+        url = f"{self.base_url}/create_agent"
+        headers = {"Authorization": f"Bearer {self.api_key}"}
+        payload = {"session_id": session_id}
+
+        try:
+            response = requests.post(url, headers=headers, json=payload)
+            return response.json()
+        except Exception as e:
+            return {"error": str(e)}
+
+    def get_together_models(self) -> list:
+        """
+        Fetch available models from the Together API.
+
+        Returns:
+            list: List of model IDs.
+        """
+        url = f"{self.base_url}/get-together-models"
+        headers = {"Authorization": f"Bearer {self.api_key}"}
+
+        try:
+            response = requests.get(url, headers=headers)
+            if response.status_code == 200:
+                return response.json()
+            else:
+                return {"error": f"Failed to fetch models: {response.status_code}"}
+        except Exception as e:
+            return {"error": str(e)}
+
+
+    def surprise_me(self, session_id: Optional[str] = None) -> Dict[str, Any]:
+        """
+        Fetch a surprise prompt from the backend.
+
+        If session_id is not provided, a new one is auto-generated.
+        """
+        url = f"{self.base_url}/surprise_me"
+
+        if not session_id:
+            session_id = str(uuid.uuid4())
+
+        headers = {
+            "Authorization": f"Bearer {self.api_key}",
+            "Sessionid": session_id
+        }
+
+        try:
+            response = requests.get(url, headers=headers)
+            response.raise_for_status()
+            return response.json()
+        except requests.exceptions.RequestException as e:
+            return {"error": "Failed to fetch models", "details": str(e)}
+
+  
+    def assign_roles(self, prompt: str):
+        """
+        Creates agents and assigns roles based on the given prompt.
+
+        Args:
+            prompt (str): The user prompt describing what agents/tools to create.
+
+        Returns:
+            dict: Details about created agents, tools, and session info.
+        """
+        url = f"{self.base_url}/assign_roles"
+        headers = {
+            "Authorization": f"Bearer {self.api_key}",
+            "Content-Type": "application/json"
+        }
+        payload = {"prompt": prompt}
+        list_ = self.get_models()
+
+        if len(list_["models"])==0:
+            return {"error": "No model is added, Please do add one model", "details": "use WaveFlowStudio.set_model() to create one"}
+
+        try:
+            response = requests.post(url, headers=headers, json=payload)
+            response.raise_for_status()
+            return response.json()
+        except requests.exceptions.RequestException as e:
+            return {"error": "Failed to assign roles", "details": str(e)}
+
+
+
+    def get_tools(self):
+        """
+        Fetch all tools for the authenticated user.
+        Matches the current /get_tools FastAPI endpoint behavior.
+        """
+        try:
+            url = f"{self.base_url}/get_tools"
+            headers = {
+                "Authorization": f"Bearer {self.api_key}"
+            }
+
+            response = requests.get(url, headers=headers)
+            response.raise_for_status()
+
+            # Return raw JSON as provided by your backend
+            return response.json()
+
+        except requests.exceptions.HTTPError as http_err:
+            return {
+                "error": "HTTP error occurred",
+                "details": str(http_err),
+                "status_code": response.status_code if 'response' in locals() else None
+            }
+        except Exception as e:
+            return {"error": "Failed to fetch tools", "details": str(e)}
+
+    def get_groq_models(self):
+
+        """
+        Fetches the list of available Groq models from the backend.
+
+        Returns:
+            dict: A list of Groq model IDs or an error message.
+        """
+        url = f"{self.base_url}/get-groq-models"
+        headers = {
+            "Authorization": f"Bearer {self.api_key}",
+            "Content-Type": "application/json"
+        }
+
+        try:
+            response = requests.get(url, headers=headers)
+            response.raise_for_status()
+            return response.json()
+        except requests.exceptions.RequestException as e:
+            return {
+                "error": "Failed to fetch Groq models",
+                "details": str(e)
+            }
+
+    def get_gemini_models(self):
+        """
+        Fetches the list of available Gemini models from the backend.
+
+        Returns:
+            dict: A list of Gemini model names or an error message.
+        """
+        url = f"{self.base_url}/get-gemini-models"
+        headers = {
+            "Authorization": f"Bearer {self.api_key}",
+            "Content-Type": "application/json"
+        }
+
+        try:
+            response = requests.get(url, headers=headers)
+            response.raise_for_status()
+            return response.json()
+        except requests.exceptions.RequestException as e:
+            return {
+                "error": "Failed to fetch Gemini models",
+                "details": str(e)
+            }
+
+    def get_openai_models(self):
+        """
+        Fetches the list of available OpenAI models from the backend.
+
+        Returns:
+            dict: A list of OpenAI model names or an error message.
+        """
+        url = f"{self.base_url}/get-openai-models"
+        headers = {
+            "Authorization": f"Bearer {self.api_key}",
+            "Content-Type": "application/json"
+        }
+
+        try:
+            response = requests.get(url, headers=headers)
+            response.raise_for_status()
+            return response.json()
+        except requests.exceptions.RequestException as e:
+            return {
+                "error": "Failed to fetch OpenAI models",
+                "details": str(e)
+            }
+    def get_models_by_provider(self, provider: str):
+        """
+        Fetches model lists dynamically based on the selected provider.
+
+        Args:
+            provider (str): The model provider name. Must be one of:
+                            'groq', 'gemini', or 'openai'.
+
+        Returns:
+            dict | list: A list of model names or an error message.
+        """
+        provider = provider.lower()
+        endpoint_map = {
+            "groq": "get-groq-models",
+            "gemini": "get-gemini-models",
+            "openai": "get-openai-models"
+        }
+
+        if provider not in endpoint_map:
+            return {
+                "error": "Invalid provider",
+                "details": "Valid providers are: 'groq', 'gemini', 'openai'"
+            }
+
+        url = f"{self.base_url}/{endpoint_map[provider]}"
+        headers = {
+            "Authorization": f"Bearer {self.api_key}",
+            "Content-Type": "application/json"
+        }
+
+        try:
+            response = requests.get(url, headers=headers)
+            response.raise_for_status()
+            return {
+                "provider": provider,
+                "models": response.json()
+            }
+        except requests.exceptions.RequestException as e:
+            return {
+                "error": f"Failed to fetch {provider} models",
+                "details": str(e)
+            }
+
+
+    def get_enums_by_app(self, enum_name: str):
+        """
+        Fetches available enums (functions) for a given app/toolkit.
+
+        Args:
+            enum_name (str): The name of the app/toolkit (e.g., 'slack', 'notion', 'github').
+
+        Returns:
+            dict: Enum list or error details.
+        """
+        url = f"{self.base_url}/get-enums-by-app"
+        headers = {
+            "Authorization": f"Bearer {self.api_key}",
+            "Content-Type": "application/json"
+        }
+        payload = {"enum": enum_name}
+
+        try:
+            response = requests.post(url, headers=headers, json=payload)
+            response.raise_for_status()
+            return response.json()
+        except requests.exceptions.RequestException as e:
+            return {
+                "error": "Failed to fetch enums by app",
+                "details": str(e)
+            }
+        
+    def get_user_summary(self):
+        """
+        Fetches the user's summary (workflows, models, tools) from the backend.
+
+        Returns:
+            dict: Summary data or error details.
+        """
+        url = f"{self.base_url}/get-user-summary"
+        headers = {
+            "Authorization": f"Bearer {self.api_key}",
+            "Content-Type": "application/json"
+        }
+
+        try:
+            response = requests.get(url, headers=headers)
+            response.raise_for_status()
+            return response.json()
+        except requests.exceptions.RequestException as e:
+            return {
+                "error": "Failed to fetch user summary",
+                "details": str(e)
+            }
+
+    def get_session_data(self) -> Dict[str, Any]:
+        """
+        Fetch all session summaries for the authenticated user.
+
+        Returns:
+            Dict[str, Any]: A dictionary containing all session summaries or an error message.
+        """
+        url = f"{self.base_url}/session_data"
+        headers = {"Authorization": f"Bearer {self.api_key}"}
+
+        try:
+            response = requests.get(url, headers=headers)
+            if response.status_code == 200:
+                return response.json()
+            else:
+                return {
+                    "error": f"Failed with status {response.status_code}",
+                    "response": response.text
+                }
+        except Exception as e:
+            return {"error": str(e)}
+
+    def get_session_history(self, session_id: str) -> Dict[str, Any]:
+        """
+        Retrieve chat history for a specific session.
+
+        Args:
+            session_id (str): The session ID whose chat history should be fetched.
+
+        Returns:
+            Dict[str, Any]: Chat history or an error message.
+        """
+        url = f"{self.base_url}/get-session-history"
+        headers = {"Authorization": f"Bearer {self.api_key}"}
+        payload = {"session_id": session_id}
+
+        try:
+            response = requests.post(url, headers=headers, json=payload)
+            if response.status_code == 200:
+                return response.json()
+            else:
+                return {
+                    "error": f"Failed with status {response.status_code}",
+                    "response": response.text
+                }
+        except Exception as e:
+            return {"error": str(e)}
+    def save_workflow(
+        self,
+        flowname: str,
+        workflow_type: str,
+        flow_desc: str,
+        session_id: Optional[str] = None
+    ) -> Dict[str, Any]:
+        """
+        Save the current workflow to the user's account.
+
+        Args:
+            flowname (str): Name of the workflow to save.
+            workflow_type (str): Type/category of the workflow (e.g., 'AI Agent').
+            flow_desc (str): Short description of the workflow.
+            session_id (Optional[str]): The session/workflow ID to save. 
+                                        If not provided, uses the internally stored workflow_id.
+
+        Returns:
+            Dict[str, Any]: Server response with message or error details.
+        """
+        url = f"{self.base_url}/save"
+
+        # ✅ Use stored workflow_id if not explicitly passed
+        sid = session_id or self.workflow_id
+        if not sid:
+            return {"error": "No session_id found. Please create or run a workflow first."}
+
+        # Headers
+        headers = {
+            "Authorization": f"Bearer {self.api_key}",
+            "Sessionid": sid
+        }
+
+        # Payload
+        payload = {
+            "flowname": flowname,
+            "workflow_type": workflow_type,
+            "flowDesc": flow_desc
+        }
+
+        try:
+            response = requests.post(url, headers=headers, json=payload)
+            data = response.json()
+
+            # Optional: Update stored workflow_id if backend returns new session
+            if "session_id" in data:
+                self.workflow_id = data["session_id"]
+
+            return data
+        except requests.RequestException as e:
+            return {"error": f"Request failed: {str(e)}"}
+        except Exception as e:
+            return {"error": str(e)}
+
+
+    def run_workflow(
+        self,
+        agents: list,
+        file_name: str = "agents",
+        aichat_option: str = "Conversationalai",
+        session_id: Optional[str] = None
+    ) -> Dict[str, Any]:
+        """
+        Run the workflow to generate a sequence of agents.
+
+        Args:
+            agents (list): List of agent IDs or agent configurations.
+            file_name (str): File or collection name (default: "agents").
+            aichat_option (str): Type of AI chat mode (default: "Conversationalai").
+            session_id (Optional[str]): The current session ID.
+
+        Returns:
+            Dict[str, Any]: API response containing message and sequence data.
+        """
+        url = f"{self.base_url}/run"
+        sid = session_id or self.workflow_id
+        if not sid:
+            return {"error": "No session_id found. Create a workflow first."}
+
+        headers = {
+            "Authorization": f"Bearer {self.api_key}",
+            "Sessionid": sid
+        }
+
+        payload = {
+            "agents": agents,
+            # "file_name": file_name,
+            "aichatOption": aichat_option
+        }
+
+        try:
+            response = requests.post(url, headers=headers, json=payload)
+            data = response.json()
+
+            # Optionally update workflow_id if backend returns new one
+            if "session_id" in data:
+                self.workflow_id = data["session_id"]
+
+            return data
+        except requests.RequestException as e:
+            return {"error": f"Request failed: {str(e)}"}
+        except Exception as e:
+            return {"error": str(e)}
+        
+    def delete_workflow(self, session_id: str) -> Dict[str, Any]:
+        """
+        Delete a workflow and its associated history by session ID.
+
+        Args:
+            session_id (str): The unique session ID of the workflow to delete.
+
+        Returns:
+            Dict[str, Any]: Response from the backend confirming deletion or error.
+        """
+        if not session_id:
+            return {"error": "Session ID is required to delete a workflow."}
+
+        url = f"{self.base_url}/delete-workflow/{session_id}"
+        headers = {"Authorization": f"Bearer {self.api_key}"}
+
+        try:
+            response = requests.delete(url, headers=headers)
+            data = response.json()
+            if response.status_code == 200:
+                # Optionally clear workflow_id if deleted
+                if self.workflow_id == session_id:
+                    self.workflow_id = None
+                return {"message": data.get("message", "Workflow deleted successfully")}
+            else:
+                return {"error": data.get("error", "Unknown error occurred")}
+        except requests.RequestException as e:
+            return {"error": f"Request failed: {str(e)}"}
+        except Exception as e:
+            return {"error": str(e)}
+
+
+    def set_model(self, client: str, model_api_key: str, model_name: str, base_url: str, date: str, description: Optional[str] = None) -> Dict[str, Any]:
+        """
+        Saves model details to the server.
+
+        Args:
+            client (str): The client name (e.g., "groq", "openai").
+            model_api_key (str): The API key for the model's service.
+            model_name (str): The specific name of the model.
+            base_url (str): The base URL for the model's API endpoint.
+            date (str): The date of setting the model, as a string.
+            description (Optional[str], optional): An optional description for the model. Defaults to None.
+
+        Returns:
+            Dict[str, Any]: The JSON response from the server, indicating success or failure.
+        """
+        url = f"{self.base_url}/set_model"
+        headers = {"Authorization": f"Bearer {self.api_key}"}
+
+        payload = {
+            "client": client,
+            "api_key": model_api_key,
+            "model_name": model_name,
+            "base_url": base_url,
+            "date": date,
+            "description": description or ""
+        }
+
+        try:
+            response = requests.post(url, headers=headers, json=payload)
+            response.raise_for_status()  # Raise an exception for bad status codes (4xx or 5xx)
+            return response.json()
+        except requests.exceptions.HTTPError as http_err:
+            return {"error": f"HTTP error occurred: {http_err}", "details": response.text}
+        except Exception as e:
+            return {"error": f"An unexpected error occurred: {str(e)}"}
+    
+    
+    def reset_workflow(self, session_id: str):
+        """
+        Resets the workflow state on the server for a specific session.
+
+        Args:
+            session_id (str): The identifier for the user session whose
+                              workflow should be reset.
+
+        Returns:
+            dict: The JSON response from the server.
+        """
+        # The endpoint URL
+        url = f"{self.base_url}/reset"
+
+        # Headers including standard auth and the custom Sessionid
+        headers = {
+            "Authorization": f"Bearer {self.api_key}",
+            "Sessionid": session_id
+        }
+
+        try:
+            # Make the GET request
+            response = requests.get(url, headers=headers)
+            
+            # Check for HTTP errors (e.g., 4xx or 5xx responses)
+            response.raise_for_status()
+
+            return response.json()
+
+        except requests.exceptions.HTTPError as http_err:
+            # Handle specific HTTP errors
+            return {
+                "error": "HTTP error occurred",
+                "status_code": response.status_code,
+                "details": str(http_err),
+                "response_text": response.text
+            }
+        except requests.exceptions.RequestException as req_err:
+            # Handle other network-related errors
+            return {"error": "Request failed", "details": str(req_err)}
+    
+    
+    
+    def get_agents(self) -> Dict[str, Any]:
+        """
+        Retrieves the list of agents and workflow name from the server.
+
+        Returns:
+            Dict[str, Any]: A JSON object containing 'agents' and 'workflow_name',
+                            or an error message if the request fails.
+        """
+        url = f"{self.base_url}/get-agents"
+        headers = {
+            "Authorization": f"Bearer {self.api_key}"
+        }
+
+        try:
+            response = requests.get(url, headers=headers)
+            response.raise_for_status()
+            return response.json()
+
+        except requests.exceptions.HTTPError as http_err:
+            return {"error": f"HTTP error occurred: {http_err}", "details": response.text}
+        except Exception as e:
+            return {"error": f"An unexpected error occurred: {str(e)}"}
+
+
+
+    def add_tool(self, token: str, name: str, description: str, file_path: str, secrets: list = None):
+        """
+        Uploads a Python tool file along with metadata and optional secrets.
+
+        Args:
+            token (str): Authorization token.
+            name (str): Tool name.
+            description (str): Tool description.
+            file_path (str): Path to the Python file (.py) to upload.
+            secrets (list): Optional list of dictionaries. Example:
+                            [{"key": "OPENAI_API_KEY", "value": "sk-xxxxx"}]
+        Returns:
+            dict: JSON response from the API.
+        """
+
+        url = f"{self.base_url}/add-tools"
+
+        headers = {
+            "Authorization": f"Bearer {token}"
+        }
+
+        # Form data
+        data = {
+            "name": name,
+            "description": description
+        }
+
+        # Add secrets if present
+        if secrets:
+            for i, secret in enumerate(secrets):
+                data[f"secrets[{i}][key]"] = secret["key"]
+                data[f"secrets[{i}][value]"] = secret["value"]
+
+        # Ensure file exists
+        if not os.path.exists(file_path):
+            raise FileNotFoundError(f"File not found at path: {file_path}")
+
+        files = {
+            "file": open(file_path, "rb")
+        }
+
+        try:
+            response = requests.post(url, headers=headers, data=data, files=files)
+            files["file"].close()
+        except Exception as e:
+            files["file"].close()
+            return {"error": f"Request failed: {str(e)}"}
+
+        try:
+            return response.json()
+        except Exception:
+            return {"error": "Invalid response format", "raw_text": response.text}
+    
+    
+    def delete_tool(self, tool_id: str):
+            """
+            Deletes a tool from the database using its unique ID.
+
+            Args:
+                tool_id (str): The unique identifier of the tool to be deleted.
+
+            Returns:
+                dict: The JSON response from the server.
+            """
+            # Construct the full URL for the DELETE request
+            url = f"{self.base_url}/delete-tool/{tool_id}"
+
+            # Set up the authorization header
+            headers = {
+                "Authorization": f"Bearer {self.api_key}"
+            }
+
+            try:
+                # Make the DELETE request
+                response = requests.delete(url, headers=headers)
+                
+                # Raise an exception for bad status codes (like 404, 500, etc.)
+                response.raise_for_status()
+
+                # Return the JSON body of the response
+                return response.json()
+
+            except requests.exceptions.HTTPError as http_err:
+                # Handle specific HTTP errors
+                return {
+                    "error": "HTTP error occurred",
+                    "status_code": response.status_code,
+                    "details": str(http_err),
+                    "response_text": response.text
+                }
+            except requests.exceptions.RequestException as req_err:
+                # Handle other request-related errors (e.g., connection error)
+                return {"error": "Request failed", "details": str(req_err)}
+    
+    
+    def extract_text(self, file_path: str):
+            """
+            Uploads a file (PDF, DOCX, or TXT) to extract its text content.
+
+            Args:
+                file_path (str): The local path to the file you want to upload.
+
+            Returns:
+                dict: The JSON response from the server, containing the extracted text
+                    or an error message.
+            """
+            # 1. Check if the file exists locally before trying to send it
+            if not os.path.exists(file_path):
+                return {"error": "File not found", "path": file_path}
+
+            # 2. Construct the full URL for the endpoint
+            url = f"{self.base_url}/extract-text"
+
+            # 3. Open the file in binary read mode and send the request
+            try:
+                with open(file_path, "rb") as f:
+                    # The 'files' dictionary key 'file' must match the FastAPI
+                    # parameter name: async def extract_text(file: UploadFile ...):
+                    files = {"file": (os.path.basename(file_path), f)}
+                    
+                    response = requests.post(url, files=files)
+                    
+                    # Raise an exception for bad responses (4xx or 5xx)
+                    response.raise_for_status()
+                    
+                    return response.json()
+                    
+            except requests.exceptions.HTTPError as http_err:
+                return {
+                    "error": "HTTP error occurred",
+                    "status_code": response.status_code,
+                    "details": str(http_err),
+                    "response_text": response.text
+                }
+            except requests.exceptions.RequestException as req_err:
+                return {"error": "Request failed", "details": str(req_err)}
+
+
+    def workflow_run_chat_pdf(self, session_id: str, query: str, filenames: Optional[List[str]] = None):
+            """
+            Runs the chat PDF workflow by sending a query for a specific session.
+
+            Args:
+                session_id (str): The active session ID for the workflow.
+                query (str): The user's question or prompt.
+                filenames (Optional[List[str]]): An optional list of filenames that are
+                                                part of the context for this query.
+
+            Returns:
+                dict: The JSON response from the server, containing the final answer.
+            """
+            url = f"{self.base_url}/workflow-run-chat-pdf"
+            
+            headers = {
+                "Authorization": f"Bearer {self.api_key}"
+            }
+            
+            # Prepare the form data payload
+            data = {
+                "session_id": session_id,
+                "query": query
+            }
+
+            # The backend expects 'filenames' as a single string.
+            # This SDK method conveniently accepts a Python list and joins it.
+            if filenames:
+                data["filenames"] = ",".join(filenames)
+                
+            try:
+                # Send data as form fields
+                response = requests.post(url, headers=headers, data=data)
+                response.raise_for_status()
+                return response.json()
+                
+            except requests.exceptions.HTTPError as http_err:
+                return {
+                    "error": "HTTP error occurred",
+                    "status_code": response.status_code,
+                    "details": str(http_err),
+                    "response_text": response.text
+                }
+            except requests.exceptions.RequestException as req_err:
+                return {"error": "Request failed", "details": str(req_err)}
+            
+    def get_apps(self):
+            """
+            Retrieves the list of available Composio apps (toolkits) from the server.
+
+            Returns:
+                dict: The JSON response from the server, which should be a list
+                    of app dictionaries on success.
+            """
+            url = f"{self.base_url}/apps"
+            
+            try:
+                # Make a simple GET request, no headers or data needed
+                response = requests.get(url)
+                
+                # Raise an exception for bad status codes (like 404, 500)
+                response.raise_for_status()
+                
+                # Return the parsed JSON response
+                return response.json()
+                
+            except requests.exceptions.HTTPError as http_err:
+                return {
+                    "error": "HTTP error occurred",
+                    "status_code": response.status_code,
+                    "details": str(http_err),
+                    "response_text": response.text
+                }
+            except requests.exceptions.RequestException as req_err:
+                # Handle other network-related errors
+                return {"error": "Request failed", "details": str(req_err)}
+            
+
+    def get_connections(self):
+            """
+            Retrieves the list of active connections for the authenticated user.
+
+            Returns:
+                dict: The JSON response from the server, containing a list of connections.
+            """
+            url = f"{self.base_url}/connections"
+            
+            # This endpoint requires authentication to identify the user.
+            headers = {
+                "Authorization": f"Bearer {self.api_key}"
+            }
+            
+            try:
+                response = requests.get(url, headers=headers)
+                response.raise_for_status()  # Raise an exception for bad status codes
+                return response.json()
+                
+            except requests.exceptions.HTTPError as http_err:
+                return {
+                    "error": "HTTP error occurred",
+                    "status_code": response.status_code,
+                    "details": str(http_err),
+                    "response_text": response.text
+                }
+            except requests.exceptions.RequestException as req_err:
+                return {"error": "Request failed", "details": str(req_err)}
+    
+    
+    
+    def initiate_connection(self, toolkit: str, credentials: Optional[Dict[str, str]] = None):
+            """
+            Initiates a connection for a given toolkit (app).
+
+            - If credentials are NOT provided, this may return a list of required fields.
+            - If credentials ARE provided, it attempts to create the connection.
+            - For OAuth apps, it may return a redirect URL.
+
+            Args:
+                toolkit (str): The slug of the toolkit to connect (e.g., 'github').
+                credentials (Optional[Dict[str, str]]): A dictionary of credentials
+                    (like API keys) if required by the toolkit for custom auth.
+
+            Returns:
+                dict: The JSON response from the server.
+            """
+            url = f"{self.base_url}/initiate-connection"
+            headers = {
+                "Authorization": f"Bearer {self.api_key}",
+                "Content-Type": "application/json"  # Important for sending JSON data
+            }
+            
+            # Prepare the JSON payload
+            payload = {
+                "toolkit": toolkit
+            }
+            if credentials:
+                payload["credentials"] = credentials
+                
+            try:
+                # The `json` parameter automatically serializes the payload
+                response = requests.post(url, headers=headers, json=payload)
+                response.raise_for_status()
+                return response.json()
+                
+            except requests.exceptions.HTTPError as http_err:
+                return {
+                    "error": "HTTP error occurred",
+                    "status_code": response.status_code,
+                    "details": str(http_err),
+                    "response_text": response.text
+                }
+            except requests.exceptions.RequestException as req_err:
+                return {"error": "Request failed", "details": str(req_err)}